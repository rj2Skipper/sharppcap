/*
This file is part of SharpPcap.

SharpPcap is free software: you can redistribute it and/or modify
it under the terms of the GNU Lesser General Public License as published by
the Free Software Foundation, either version 3 of the License, or
(at your option) any later version.

SharpPcap is distributed in the hope that it will be useful,
but WITHOUT ANY WARRANTY; without even the implied warranty of
MERCHANTABILITY or FITNESS FOR A PARTICULAR PURPOSE.  See the
GNU Lesser General Public License for more details.

You should have received a copy of the GNU Lesser General Public License
along with SharpPcap.  If not, see <http://www.gnu.org/licenses/>.
*/
/* 
 * Copyright 2005 Tamir Gal <tamir@tamirgal.com>
 * Copyright 2008-2009 Chris Morgan <chmorgan@gmail.com>
 * Copyright 2008-2009 Phillip Lemon <lucidcomms@gmail.com>
 */
using System;

namespace SharpPcap
{
    public class CaptureEventArgs : EventArgs
    {
        private PacketDotNet.RawPacket packet;
        public PacketDotNet.RawPacket Packet
        {
            get { return packet; }
        }

        private PcapDevice device;
        public PcapDevice Device
        {
            get { return device; }
        }

<<<<<<< HEAD
        public CaptureEventArgs(PacketDotNet.RawPacket packet, LivePcapDevice device)
=======
        public CaptureEventArgs(Packets.Packet packet, PcapDevice device)
>>>>>>> bb587572
        {
            this.packet = packet;
            this.device = device;
        }
    }
}<|MERGE_RESOLUTION|>--- conflicted
+++ resolved
@@ -37,11 +37,7 @@
             get { return device; }
         }
 
-<<<<<<< HEAD
-        public CaptureEventArgs(PacketDotNet.RawPacket packet, LivePcapDevice device)
-=======
-        public CaptureEventArgs(Packets.Packet packet, PcapDevice device)
->>>>>>> bb587572
+        public CaptureEventArgs(PacketDotNet.RawPacket packet, PcapDevice device)
         {
             this.packet = packet;
             this.device = device;
