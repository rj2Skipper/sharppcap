--- conflicted
+++ resolved
@@ -24,11 +24,7 @@
 {
     public class StatisticsModeEventArgs : CaptureEventArgs
     {        
-<<<<<<< HEAD
-        public StatisticsModeEventArgs(PacketDotNet.RawPacket packet, LivePcapDevice device)
-=======
-        public StatisticsModeEventArgs(Packets.Packet packet, PcapDevice device)
->>>>>>> bb587572
+        public StatisticsModeEventArgs(PacketDotNet.RawPacket packet, PcapDevice device)
             : base(packet, device)
         {
         }
