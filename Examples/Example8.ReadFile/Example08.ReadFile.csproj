<?xml version="1.0" encoding="utf-8"?>
<Project DefaultTargets="Build" xmlns="http://schemas.microsoft.com/developer/msbuild/2003" ToolsVersion="3.5">
  <PropertyGroup>
    <ProjectType>Local</ProjectType>
    <ProductVersion>9.0.30729</ProductVersion>
    <SchemaVersion>2.0</SchemaVersion>
    <ProjectGuid>{5A500C6C-2195-471E-9B15-11A0AE1E0AC8}</ProjectGuid>
    <Configuration Condition=" '$(Configuration)' == '' ">Debug</Configuration>
    <Platform Condition=" '$(Platform)' == '' ">AnyCPU</Platform>
    <AssemblyKeyContainerName>
    </AssemblyKeyContainerName>
    <AssemblyName>Example8.ReadFile</AssemblyName>
    <AssemblyOriginatorKeyFile>
    </AssemblyOriginatorKeyFile>
    <DefaultClientScript>JScript</DefaultClientScript>
    <DefaultHTMLPageLayout>Grid</DefaultHTMLPageLayout>
    <DefaultTargetSchema>IE50</DefaultTargetSchema>
    <DelaySign>false</DelaySign>
    <OutputType>Exe</OutputType>
    <RootNamespace>Example8.ReadFile</RootNamespace>
    <RunPostBuildEvent>OnBuildSuccess</RunPostBuildEvent>
    <FileUpgradeFlags>
    </FileUpgradeFlags>
    <OldToolsVersion>0.0</OldToolsVersion>
    <UpgradeBackupLocation>
    </UpgradeBackupLocation>
    <TargetFrameworkVersion>v2.0</TargetFrameworkVersion>
  </PropertyGroup>
  <PropertyGroup Condition=" '$(Configuration)|$(Platform)' == 'Debug|AnyCPU' ">
    <OutputPath>bin\Debug\</OutputPath>
    <BaseAddress>285212672</BaseAddress>
    <ConfigurationOverrideFile>
    </ConfigurationOverrideFile>
    <DefineConstants>DEBUG;TRACE</DefineConstants>
    <DocumentationFile>
    </DocumentationFile>
    <DebugSymbols>true</DebugSymbols>
    <FileAlignment>4096</FileAlignment>
    <Optimize>false</Optimize>
    <RegisterForComInterop>false</RegisterForComInterop>
    <RemoveIntegerChecks>false</RemoveIntegerChecks>
    <WarningLevel>4</WarningLevel>
    <DebugType>full</DebugType>
    <ErrorReport>prompt</ErrorReport>
  </PropertyGroup>
  <PropertyGroup Condition=" '$(Configuration)|$(Platform)' == 'Release|AnyCPU' ">
    <OutputPath>bin\Release\</OutputPath>
    <BaseAddress>285212672</BaseAddress>
    <ConfigurationOverrideFile>
    </ConfigurationOverrideFile>
    <DefineConstants>TRACE</DefineConstants>
    <DocumentationFile>
    </DocumentationFile>
    <FileAlignment>4096</FileAlignment>
    <Optimize>true</Optimize>
    <RegisterForComInterop>false</RegisterForComInterop>
    <RemoveIntegerChecks>false</RemoveIntegerChecks>
    <WarningLevel>4</WarningLevel>
    <DebugType>none</DebugType>
    <ErrorReport>prompt</ErrorReport>
  </PropertyGroup>
  <ItemGroup>
<<<<<<< HEAD
    <Reference Include="SharpPcap, Version=2.4.1.0, Culture=neutral, PublicKeyToken=null">
      <SpecificVersion>False</SpecificVersion>
      <HintPath>..\..\SharpPcap\bin\Debug\SharpPcap.dll</HintPath>
    </Reference>
=======
>>>>>>> fd6ed4b8
    <Reference Include="System" />
    <Reference Include="System.Data" />
    <Reference Include="System.Xml" />
    <Reference Include="PacketDotNet, Version=0.1.0.0, Culture=neutral, PublicKeyToken=null">
      <SpecificVersion>False</SpecificVersion>
      <HintPath>..\..\SharpPcap\PacketDotNet\PacketDotNet.dll</HintPath>
    </Reference>
  </ItemGroup>
  <ItemGroup>
    <Compile Include="Example8.ReadFile.cs">
      <SubType>Code</SubType>
    </Compile>
  </ItemGroup>
  <Import Project="$(MSBuildBinPath)\Microsoft.CSharp.targets" />
  <PropertyGroup>
    <PreBuildEvent>
    </PreBuildEvent>
    <PostBuildEvent>
    </PostBuildEvent>
  </PropertyGroup>
  <ItemGroup>
    <ProjectReference Include="..\..\SharpPcap\SharpPcap.csproj">
      <Project>{24262E52-1304-4A25-8F73-A3B06E40592E}</Project>
      <Name>SharpPcap</Name>
    </ProjectReference>
  </ItemGroup>
</Project><|MERGE_RESOLUTION|>--- conflicted
+++ resolved
@@ -1,96 +1,89 @@
-<?xml version="1.0" encoding="utf-8"?>
-<Project DefaultTargets="Build" xmlns="http://schemas.microsoft.com/developer/msbuild/2003" ToolsVersion="3.5">
-  <PropertyGroup>
-    <ProjectType>Local</ProjectType>
-    <ProductVersion>9.0.30729</ProductVersion>
-    <SchemaVersion>2.0</SchemaVersion>
-    <ProjectGuid>{5A500C6C-2195-471E-9B15-11A0AE1E0AC8}</ProjectGuid>
-    <Configuration Condition=" '$(Configuration)' == '' ">Debug</Configuration>
-    <Platform Condition=" '$(Platform)' == '' ">AnyCPU</Platform>
-    <AssemblyKeyContainerName>
-    </AssemblyKeyContainerName>
-    <AssemblyName>Example8.ReadFile</AssemblyName>
-    <AssemblyOriginatorKeyFile>
-    </AssemblyOriginatorKeyFile>
-    <DefaultClientScript>JScript</DefaultClientScript>
-    <DefaultHTMLPageLayout>Grid</DefaultHTMLPageLayout>
-    <DefaultTargetSchema>IE50</DefaultTargetSchema>
-    <DelaySign>false</DelaySign>
-    <OutputType>Exe</OutputType>
-    <RootNamespace>Example8.ReadFile</RootNamespace>
-    <RunPostBuildEvent>OnBuildSuccess</RunPostBuildEvent>
-    <FileUpgradeFlags>
-    </FileUpgradeFlags>
-    <OldToolsVersion>0.0</OldToolsVersion>
-    <UpgradeBackupLocation>
-    </UpgradeBackupLocation>
-    <TargetFrameworkVersion>v2.0</TargetFrameworkVersion>
-  </PropertyGroup>
-  <PropertyGroup Condition=" '$(Configuration)|$(Platform)' == 'Debug|AnyCPU' ">
-    <OutputPath>bin\Debug\</OutputPath>
-    <BaseAddress>285212672</BaseAddress>
-    <ConfigurationOverrideFile>
-    </ConfigurationOverrideFile>
-    <DefineConstants>DEBUG;TRACE</DefineConstants>
-    <DocumentationFile>
-    </DocumentationFile>
-    <DebugSymbols>true</DebugSymbols>
-    <FileAlignment>4096</FileAlignment>
-    <Optimize>false</Optimize>
-    <RegisterForComInterop>false</RegisterForComInterop>
-    <RemoveIntegerChecks>false</RemoveIntegerChecks>
-    <WarningLevel>4</WarningLevel>
-    <DebugType>full</DebugType>
-    <ErrorReport>prompt</ErrorReport>
-  </PropertyGroup>
-  <PropertyGroup Condition=" '$(Configuration)|$(Platform)' == 'Release|AnyCPU' ">
-    <OutputPath>bin\Release\</OutputPath>
-    <BaseAddress>285212672</BaseAddress>
-    <ConfigurationOverrideFile>
-    </ConfigurationOverrideFile>
-    <DefineConstants>TRACE</DefineConstants>
-    <DocumentationFile>
-    </DocumentationFile>
-    <FileAlignment>4096</FileAlignment>
-    <Optimize>true</Optimize>
-    <RegisterForComInterop>false</RegisterForComInterop>
-    <RemoveIntegerChecks>false</RemoveIntegerChecks>
-    <WarningLevel>4</WarningLevel>
-    <DebugType>none</DebugType>
-    <ErrorReport>prompt</ErrorReport>
-  </PropertyGroup>
-  <ItemGroup>
-<<<<<<< HEAD
-    <Reference Include="SharpPcap, Version=2.4.1.0, Culture=neutral, PublicKeyToken=null">
-      <SpecificVersion>False</SpecificVersion>
-      <HintPath>..\..\SharpPcap\bin\Debug\SharpPcap.dll</HintPath>
-    </Reference>
-=======
->>>>>>> fd6ed4b8
-    <Reference Include="System" />
-    <Reference Include="System.Data" />
-    <Reference Include="System.Xml" />
-    <Reference Include="PacketDotNet, Version=0.1.0.0, Culture=neutral, PublicKeyToken=null">
-      <SpecificVersion>False</SpecificVersion>
-      <HintPath>..\..\SharpPcap\PacketDotNet\PacketDotNet.dll</HintPath>
-    </Reference>
-  </ItemGroup>
-  <ItemGroup>
-    <Compile Include="Example8.ReadFile.cs">
-      <SubType>Code</SubType>
-    </Compile>
-  </ItemGroup>
-  <Import Project="$(MSBuildBinPath)\Microsoft.CSharp.targets" />
-  <PropertyGroup>
-    <PreBuildEvent>
-    </PreBuildEvent>
-    <PostBuildEvent>
-    </PostBuildEvent>
-  </PropertyGroup>
-  <ItemGroup>
-    <ProjectReference Include="..\..\SharpPcap\SharpPcap.csproj">
-      <Project>{24262E52-1304-4A25-8F73-A3B06E40592E}</Project>
-      <Name>SharpPcap</Name>
-    </ProjectReference>
-  </ItemGroup>
-</Project>+<?xml version="1.0" encoding="utf-8"?>
+<Project DefaultTargets="Build" xmlns="http://schemas.microsoft.com/developer/msbuild/2003" ToolsVersion="3.5">
+  <PropertyGroup>
+    <ProjectType>Local</ProjectType>
+    <ProductVersion>9.0.30729</ProductVersion>
+    <SchemaVersion>2.0</SchemaVersion>
+    <ProjectGuid>{5A500C6C-2195-471E-9B15-11A0AE1E0AC8}</ProjectGuid>
+    <Configuration Condition=" '$(Configuration)' == '' ">Debug</Configuration>
+    <Platform Condition=" '$(Platform)' == '' ">AnyCPU</Platform>
+    <AssemblyKeyContainerName>
+    </AssemblyKeyContainerName>
+    <AssemblyName>Example8.ReadFile</AssemblyName>
+    <AssemblyOriginatorKeyFile>
+    </AssemblyOriginatorKeyFile>
+    <DefaultClientScript>JScript</DefaultClientScript>
+    <DefaultHTMLPageLayout>Grid</DefaultHTMLPageLayout>
+    <DefaultTargetSchema>IE50</DefaultTargetSchema>
+    <DelaySign>false</DelaySign>
+    <OutputType>Exe</OutputType>
+    <RootNamespace>Example8.ReadFile</RootNamespace>
+    <RunPostBuildEvent>OnBuildSuccess</RunPostBuildEvent>
+    <FileUpgradeFlags>
+    </FileUpgradeFlags>
+    <OldToolsVersion>0.0</OldToolsVersion>
+    <UpgradeBackupLocation>
+    </UpgradeBackupLocation>
+    <TargetFrameworkVersion>v2.0</TargetFrameworkVersion>
+  </PropertyGroup>
+  <PropertyGroup Condition=" '$(Configuration)|$(Platform)' == 'Debug|AnyCPU' ">
+    <OutputPath>bin\Debug\</OutputPath>
+    <BaseAddress>285212672</BaseAddress>
+    <ConfigurationOverrideFile>
+    </ConfigurationOverrideFile>
+    <DefineConstants>DEBUG;TRACE</DefineConstants>
+    <DocumentationFile>
+    </DocumentationFile>
+    <DebugSymbols>true</DebugSymbols>
+    <FileAlignment>4096</FileAlignment>
+    <Optimize>false</Optimize>
+    <RegisterForComInterop>false</RegisterForComInterop>
+    <RemoveIntegerChecks>false</RemoveIntegerChecks>
+    <WarningLevel>4</WarningLevel>
+    <DebugType>full</DebugType>
+    <ErrorReport>prompt</ErrorReport>
+  </PropertyGroup>
+  <PropertyGroup Condition=" '$(Configuration)|$(Platform)' == 'Release|AnyCPU' ">
+    <OutputPath>bin\Release\</OutputPath>
+    <BaseAddress>285212672</BaseAddress>
+    <ConfigurationOverrideFile>
+    </ConfigurationOverrideFile>
+    <DefineConstants>TRACE</DefineConstants>
+    <DocumentationFile>
+    </DocumentationFile>
+    <FileAlignment>4096</FileAlignment>
+    <Optimize>true</Optimize>
+    <RegisterForComInterop>false</RegisterForComInterop>
+    <RemoveIntegerChecks>false</RemoveIntegerChecks>
+    <WarningLevel>4</WarningLevel>
+    <DebugType>none</DebugType>
+    <ErrorReport>prompt</ErrorReport>
+  </PropertyGroup>
+  <ItemGroup>
+    <Reference Include="System" />
+    <Reference Include="System.Data" />
+    <Reference Include="System.Xml" />
+    <Reference Include="PacketDotNet, Version=0.1.0.0, Culture=neutral, PublicKeyToken=null">
+      <SpecificVersion>False</SpecificVersion>
+      <HintPath>..\..\SharpPcap\PacketDotNet\PacketDotNet.dll</HintPath>
+    </Reference>
+  </ItemGroup>
+  <ItemGroup>
+    <Compile Include="Example8.ReadFile.cs">
+      <SubType>Code</SubType>
+    </Compile>
+  </ItemGroup>
+  <Import Project="$(MSBuildBinPath)\Microsoft.CSharp.targets" />
+  <PropertyGroup>
+    <PreBuildEvent>
+    </PreBuildEvent>
+    <PostBuildEvent>
+    </PostBuildEvent>
+  </PropertyGroup>
+  <ItemGroup>
+    <ProjectReference Include="..\..\SharpPcap\SharpPcap.csproj">
+      <Project>{24262E52-1304-4A25-8F73-A3B06E40592E}</Project>
+      <Name>SharpPcap</Name>
+    </ProjectReference>
+  </ItemGroup>
+</Project>