--- conflicted
+++ resolved
@@ -9,18 +9,9 @@
   git tag -a SharpPcap_X_Y_Z
 - Push tags to the server
   git push --tags
-<<<<<<< HEAD
-- Generate a changelog like 'git log SharpPcap_X_Y_Z..SharpPcap_X_Y_Z+1 > changes'
-- Make sure ChangeLog has been updated to reflect this version ahead of the
-  list of changes that are going into that release.
-- Run make_src_release with the tag name and release name
-- Run make_bin_release with the release name
-
-=======
 - Run build_release ~/sharppcap_releases X.Y.Z X.Y.Z+1
 - Edit ~/sharppcap_releases/SharpPcap_X.Y.Z+1_ReleaseNotes.txt with any additional
   notes about the changes in the newly released version
->>>>>>> 40d45a14
 
 Pushing changes out to the world
 - Log into the sourceforge website and go to 'Project admin'->'File manager'
